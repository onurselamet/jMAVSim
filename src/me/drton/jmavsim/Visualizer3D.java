package me.drton.jmavsim;

//import com.sun.j3d.utils.geometry.Box;
//import com.sun.j3d.utils.geometry.Cylinder;
import com.sun.j3d.utils.geometry.Sphere;
import com.sun.j3d.utils.image.ImageException;
import com.sun.j3d.utils.image.TextureLoader;
import com.sun.j3d.utils.universe.SimpleUniverse;
import me.drton.jmavsim.vehicle.AbstractVehicle;

import javax.imageio.ImageIO;
import javax.media.j3d.*;
import javax.swing.*;
import javax.vecmath.*;

import java.awt.*;
import java.awt.event.*;
import java.awt.geom.AffineTransform;
import java.awt.geom.Line2D;
import java.awt.geom.RoundRectangle2D;
import java.awt.image.BufferedImage;
//import java.io.BufferedOutputStream;
import java.io.IOException;
import java.io.OutputStream;
import java.net.URL;
import java.util.List;
import java.util.ArrayList;
import java.util.BitSet;
import java.util.Enumeration;
import java.util.Map;

/**
 * 3D Visualizer, works in own thread, synchronized with "world" thread.
 */
public class Visualizer3D extends JFrame {
    public static enum ViewTypes { VIEW_STATIC, VIEW_FPV, VIEW_GIMBAL }
    public static enum ZoomModes { ZOOM_NONE, ZOOM_DYNAMIC, ZOOM_FIXED }
    public static final double PI_2 = Math.PI / 2d;

    public static final String    TEX_DIR = "environment/";  // folder for all environment textures

    public static final String    SKY_TEXTURE = "HDR_040_Field_Bg.jpg";
    //public static final String    SKY_TEXTURE = "HDR_111_Parking_Lot_2_Bg.jpg";
    // the following has a lower resolution and reduces memory usage
    public static final String    SKY_TEXTURE_LOW_RES = "earth3.jpg";

    public static final String    GND_TEXTURE = "grass3.jpg";
    //public static final String    GND_TEXTURE = "ground.jpg";
    public static final String    COMPASS_IMG = "compass_rose.png";  // for overlay HUD
    public static final Dimension WINDOW_SIZE = new Dimension(1024,
                                                              768);  // default application window size
    public static final float     WORLD_SIZE = 5000.0f;  // [m] size of world sphere
    public static final boolean   AA_ENABLED = true;  // default antialising for 3D scene
    public static final ViewTypes VIEW_TYPE  = ViewTypes.VIEW_STATIC;  // default view type
    public static final ZoomModes ZOOM_MODE  = ZoomModes.ZOOM_DYNAMIC;  // default zoom type
    public static final int       FPS_TARGET = 60;  // target frames per second

    private Dimension reportPanelSize = new Dimension(Math.min(WINDOW_SIZE.width / 2, 350), 200);
    private Dimension sensorParamPanelSize = new Dimension(Math.min(WINDOW_SIZE.width / 2, 250), 200);
    private boolean reportPaused = false;

    private int overlaySize = 260;  // width & height of compass overlay window
    private boolean showOverlay = true;

    private double defaultFOV = Math.PI / 3;  // field of view
    private float defaultDZDistance =
        25.0f;  // [m] distance to object at which dynamic zoom is activated
    private float manZoomStep = 0.1f;  // manual zoom steps as fraction of current zoom level
    private Vector3d viewerGroundOffset = new Vector3d(-5.0, 0.0,
                                                       -1.7);  // origin of ground-based fixed view


    private final World world;
    private double currentFOV = defaultFOV;
    private float dynZoomDistance = defaultDZDistance;
    private ViewTypes viewType;
    private ZoomModes zoomMode;
    private Vector3d viewerPosition = new Vector3d();
    private Vector3d viewerPositionOffset = new Vector3d();
    private Transform3D viewerTransform = new Transform3D();
    private SimpleUniverse universe;
    private View view;
    private Canvas3D canvas;
    private BoundingSphere sceneBounds;
    private TransformGroup viewerTransformGroup;
    private KinematicObject viewerTargetObject;
    private KinematicObject viewerPositionObject;
    private AbstractVehicle vehicleViewObject;
    private KinematicObject gimbalViewObject;
    private MAVLinkHILSystem hilSystem;
    private JSplitPane splitPane;
    private ReportPanel reportPanel;
    private JSplitPane propertySplitPane;
    private SensorParamPanel sensorParamPanel;
    private KeyboardHandler keyHandler;
    private OutputStream outputStream;  // for receiving system output messages
    private MessageOutputStream msgOutputStream;  // for logging messages
    private Matrix3d tmp_m3d1 = new Matrix3d();  // for calculations
    private Matrix3d tmp_m3d2 = new Matrix3d();
    private Vector3d tmp_v3d = new Vector3d();
    private BranchGroup tmp_bGrp;
    private static final long serialVersionUID = 1L;

    public Visualizer3D(World world) {
        this.world = world;

        keyHandler = new KeyboardHandler();
        msgOutputStream = new MessageOutputStream();
        outputStream = msgOutputStream;
//        outputStream = new BufferedOutputStream(msgOutputStream);

        Dimension size = WINDOW_SIZE;
        Rectangle sizeBounds = GraphicsEnvironment.getLocalGraphicsEnvironment().getMaximumWindowBounds();
        if (size.width > sizeBounds.width) {
            size.width = sizeBounds.width;
        }
        if (size.height > sizeBounds.height) {
            size.height = sizeBounds.height;
        }

        setSize(size);
        setDefaultCloseOperation(EXIT_ON_CLOSE);
        setTitle("jMAVSim");

        splitPane = new JSplitPane(JSplitPane.HORIZONTAL_SPLIT);
        splitPane.setOneTouchExpandable(false);
        splitPane.setContinuousLayout(true);
        splitPane.setFocusable(false);

        propertySplitPane = new JSplitPane(JSplitPane.HORIZONTAL_SPLIT);
        propertySplitPane.setOneTouchExpandable(false);
        propertySplitPane.setContinuousLayout(true);
        propertySplitPane.setFocusable(false);
        propertySplitPane.setRightComponent(splitPane);
        propertySplitPane.setDividerSize(0);

        getContentPane().add(propertySplitPane);

        reportPanel = new ReportPanel();
        reportPanel.setFocusable(false);
        reportPanel.setMinimumSize(new Dimension(50, 0));
        reportPanel.setPreferredSize(reportPanelSize);
        splitPane.setLeftComponent(reportPanel);

        // Sensor Parameter Control Panel
        sensorParamPanel = new SensorParamPanel();
        sensorParamPanel.setFocusable(false);
        sensorParamPanel.setMinimumSize(new Dimension(50, 0));
        sensorParamPanel.setPreferredSize(sensorParamPanelSize);
        propertySplitPane.setLeftComponent(sensorParamPanel);
        sensorParamPanel.setVisible(false);

        // 3D graphics canvas
        GraphicsConfiguration gc = SimpleUniverse.getPreferredConfiguration();
        if (showOverlay) {
            canvas = new CustomCanvas3D(gc, size, overlaySize);
        } else {
            canvas = new Canvas3D(gc);
        }
        canvas.setFocusable(false);
        canvas.addKeyListener(keyHandler);
        canvas.setMinimumSize(new Dimension(250, 250));
        canvas.setPreferredSize(new Dimension(250, 250));
        splitPane.setRightComponent(canvas);

        universe = new SimpleUniverse(canvas);
        view = universe.getViewer().getView();
        view.setMinimumFrameCycleTime(1000 / FPS_TARGET);
        view.setBackClipDistance(WORLD_SIZE / 4);
        view.setSceneAntialiasingEnable(AA_ENABLED);
        view.setTransparencySortingPolicy(View.TRANSPARENCY_SORT_GEOMETRY);
        view.setFieldOfView(defaultFOV);
        viewerTransformGroup = universe.getViewingPlatform().getViewPlatformTransform();

        createEnvironment();

        setViewType(VIEW_TYPE);
        setZoomMode(ZOOM_MODE);
        setVisible(true);
        splitPane.resetToPreferredSizes();
        toggleReportPanel(false);
        resetView();
        canvas.requestFocus();
    }

    public void addWorldModels() {
        // add any models in World
        for (WorldObject object : world.getObjects()) {
            if (object instanceof KinematicObject) {
                BranchGroup bg = ((KinematicObject) object).getBranchGroup();
                if (bg != null) {
                    bg.compile();
                    universe.addBranchGraph(bg);
                }
            }
        }
    }

    private void createEnvironment() {
        BranchGroup group = new BranchGroup();
        sceneBounds = new BoundingSphere(new Point3d(0.0, 0.0, 0.0), WORLD_SIZE);
        float grndLevel = (float)world.getEnvironment().getGroundLevel();
        double ground_offset = grndLevel + 0.005;

        Texture2D tex;
        Transform3D trans;
        TransformGroup tg;
        Matrix3d rot = new Matrix3d();
        rot.rotX(PI_2);

        // Sky
        Sphere skySphere = new Sphere(1.0f, Sphere.GENERATE_NORMALS_INWARD | Sphere.GENERATE_TEXTURE_COORDS,
                                      36);
        Map propMap = canvas.queryProperties();
        String driverVendor = (String) propMap.get("native.vendor");
        // The VMware graphics driver has a bug, where the large sky texture just shows up white,
        // without any other errors. The reported maximum texture size is not useful either, it's 16384.
        if (driverVendor.equals("VMware, Inc.")) {
            tex = loadTexture(TEX_DIR + SKY_TEXTURE_LOW_RES);
        } else {
            tex = loadTexture(TEX_DIR + SKY_TEXTURE);
        }
        skySphere.getAppearance().setTexture(tex);
        trans = new Transform3D();
        Matrix3d rotSky = new Matrix3d();
        rotSky.rotZ(-120d * Math.PI / 180d);
        rotSky.mul(rot);
        trans.setRotation(rotSky);
        tg = new TransformGroup(trans);
        tg.addChild(skySphere);

        // Background (sky)
        Background bg = new Background();
        bg.setApplicationBounds(sceneBounds);
        bg.setColor(0, 0, 0.639f); // dark blue
        BranchGroup backGeoBranch = new BranchGroup();
        backGeoBranch.addChild(tg);
        bg.setGeometry(backGeoBranch);
        group.addChild(bg);

        // Ground
        group.addChild(createFlatFloor(ground_offset));
//      group.addChild(createMultiFloor(ground_offset));

//        // cylinder-as-floor attempt, but isn't blending right with transparent overlay
//        trans = new Transform3D();
//        trans.setRotation(rot);
//        trans.transform(new Vector3d(0.0, 0.0, ground_offset));
//        tg = new TransformGroup(trans);
//        tg.addChild(createFlatFloor(ground_offset));
//        group.addChild(tg);


        // Compass rose on ground
//      CompassRose rose = new CompassRose(world, 25.0f);
//      rose.setPositionOffset(new Vector3d(viewerGroundOffset.x, viewerGroundOffset.y, ground_offset - 0.05));
//      group.addChild(rose.getBranchGroup());

        // Light
        DirectionalLight light1 = new DirectionalLight(new Color3f(1.0f, 1.0f, 1.0f), new Vector3f(4.0f,
                                                       7.0f, 12.0f));
        light1.setInfluencingBounds(sceneBounds);
        group.addChild(light1);
        AmbientLight light2 = new AmbientLight(new Color3f(0.9f, 0.9f, 0.9f));
        light2.setInfluencingBounds(sceneBounds);
        group.addChild(light2);

        // Update behavior
        Behavior b = new UpdateBehavior();
        b.setSchedulingBounds(sceneBounds);
        group.addChild(b);
        group.compile();
        universe.addBranchGraph(group);
    }

    private Shape3D createFlatFloor(double height) {
        Appearance ap = new Appearance();
        double side = WORLD_SIZE * 2.0;
        double dZ = height;
        Texture2D tex;
        float tiles = 1.0f;

        tex = loadTexture(TEX_DIR + GND_TEXTURE);
        if (tex != null) {
            tiles = (int)(WORLD_SIZE / tex.getWidth()) * 800;
        }

        QuadArray plane = new QuadArray(4,  GeometryArray.COORDINATES | GeometryArray.TEXTURE_COORDINATE_2);
        plane.setCoordinate(0, new Point3d(-side, side, dZ));
        plane.setCoordinate(1, new Point3d(side, side, dZ));
        plane.setCoordinate(2, new Point3d(side, -side, dZ));
        plane.setCoordinate(3, new Point3d(-side, -side, dZ));
        plane.setTextureCoordinate(0, 0, new TexCoord2f(0.0f, 0.0f));
        plane.setTextureCoordinate(0, 1, new TexCoord2f(tiles, 0.0f));
        plane.setTextureCoordinate(0, 2, new TexCoord2f(tiles, tiles));
        plane.setTextureCoordinate(0, 3, new TexCoord2f(0.0f, tiles));

        // for cylinder
//      tex.setBoundaryModeT(Texture.WRAP);
//      tex.setBoundaryModeS(Texture.WRAP);
//      Transform3D trans = new Transform3D();
//      trans.setScale(worldExtent / tex.getWidth());
//      TextureAttributes texat = new TextureAttributes();
//      texat.setTextureTransform(trans);
//      texat.setTextureMode(TextureAttributes.REPLACE);
//      texat.setPerspectiveCorrectionMode(TextureAttributes.NICEST);
//      ap.setTextureAttributes(texat);

        ap.setTexture(tex);

        //return new Cylinder(worldExtent, 0.001f, Cylinder.GENERATE_TEXTURE_COORDS | Cylinder.GENERATE_NORMALS, 8, 4, ap);
        return new Shape3D(plane, ap);
    }

    /*
    private float[][] heights;  // height map for the floor
    // the floor is a multi-textured mesh, with splashes of extra textures
    private OrderedGroup createMultiFloor() {
        MultiFloor floor = new MultiFloor(TEX_DIR + "grass.gif", 4, TEX_DIR + "stoneBits.gif", 2);
        // the ground detail textures are grass and bits of stone
        //   the frequencies (4, 2) should divide into the floor length
        //   (FLOOR_LEN (20) in MultiFloor) with no remainder

        heights = floor.getHeightMap();

        // Start building an ordered group of floor meshes.
         Ordering avoids rendering conflicts between the meshes.
        OrderedGroup floorOG = new OrderedGroup();
        floorOG.addChild(floor);

        // load the textures for the splashes
        Texture2D flowersTex = loadTexture(TEX_DIR + "flowers.jpg");
        Texture2D waterTex = loadTexture(TEX_DIR + "water.jpg");

        // add splashes
        for(int i=0; i < 8; i++)
            floorOG.addChild( new SplashShape(flowersTex, heights) );

        for (int i=0; i < 3; i++)
            floorOG.addChild( new SplashShape(waterTex, heights) );

        // return all the meshes
        return floorOG;
    }
    */

    // load image from file as a texture
    private Texture2D loadTexture(String fn) {
        System.gc(); // cleanup memory before loading the texture
        TextureLoader texLoader = null;
        Texture2D texture = new Texture2D();
        texture.setEnable(false);
        try {
            texLoader = new TextureLoader(fn, null);
            // enable Mipmapping (increases memory usage considerably)
            //texLoader = new TextureLoader(fn, TextureLoader.GENERATE_MIPMAP, null);
        }  catch (ImageException e) {
            System.out.println("Error, could not load texture: " + fn);
            System.out.println("Error message:" + e.getLocalizedMessage());
        }
        if (texLoader != null) {
            texture = (Texture2D) texLoader.getTexture();
            if (texture == null) {
                System.out.println("Cannot load texture from " + fn);
            } else {
                //System.out.println( "\t\tNumber Of MIPMAPS->" + texture.numMipMapLevels() );
                texture.setMinFilter(Texture.NICEST);
                texture.setMagFilter(Texture.NICEST);
                texture.setAnisotropicFilterMode(texture.ANISOTROPIC_SINGLE_VALUE);
                texture.setAnisotropicFilterDegree(4.f);
                //System.out.println("Loaded texture from " + fn);
                texture.setEnable(true);
            }
        }
        return texture;
    }


    /**
     * Target object to point camera, has effect only if viewerPositionObject is not set.
     *
     * @param object
     */
    public void setViewerTargetObject(KinematicObject object) {
        this.viewerTargetObject = object;
    }

    /**
     * Object to place camera on, if nullptr then camera will be placed in fixed point set by setViewerPosition().
     *
     * @param object
     */
    public void setViewerPositionObject(KinematicObject object) {
        this.viewerPositionObject = object;
        if (object != null && zoomMode == ZoomModes.ZOOM_DYNAMIC) {
            nextZoomMode();
        }
    }

    /**
     * Fixed camera position, has effect only if viewerPositionObject not set.
     *
     * @param position
     */
    public void setViewerPosition(Vector3d position) {
        this.viewerPositionObject = null;
        this.viewerPosition = position;
        viewerTransform.setTranslation(viewerPosition);
    }

    /**
     * Camera position offset from object position when viewer placed on some object
     *
     * @param offset position offset
     */
    public void setViewerPositionOffset(Vector3d offset) {
        this.viewerPositionOffset = offset;
    }

    /**
     * Set the "vehicle" object to use for switching views.
     *
     * @param object
     */
    public void setVehicleViewObject(AbstractVehicle object) {
        this.vehicleViewObject = object;
    }

    /**
     * Set the "gimbal" object to use for switching views.
     *
     * @param object
     */
    public void setGimbalViewObject(KinematicObject object) {
        this.gimbalViewObject = object;
    }

    /**
     * Set the system being controlled.
     *
     * @param system
     */
    public void setHilSystem(MAVLinkHILSystem system) {
        this.hilSystem = system;
    }

    /**
     * Sets the text of the simulation report.
     *
     * @param text
     */
    public void setReportText(String text) {
        if (showReportText()) {
            reportPanel.setText(text);
        }
    }

    /**
     * Check whether to show the report text
     */
    public boolean showReportText() {
        return reportPanel.isShowing() && !reportPaused;
    }

    /**
     * Show/hide the simulation report.
     *
     * @param text
     */
    public void toggleReportPanel(boolean on) {
        if (reportPanel == null || (on && reportPanel.isShowing()) || (!on && !reportPanel.isShowing())) {
            return;
        }

        setReportPaused(!on);
        if (reportPanel.isShowing()) {
            reportPanelSize = reportPanel.getSize();
            splitPane.setLeftComponent(null);
            splitPane.setDividerSize(0);
        } else {
            reportPanel.setPreferredSize(reportPanelSize);
            splitPane.setLeftComponent(reportPanel);
            splitPane.setDividerSize((int)UIManager.get("SplitPane.dividerSize"));
        }

        splitPane.resetToPreferredSizes();
        revalidate();
    }

<<<<<<< HEAD
    public void toggleSensorControlDialog() {
        if (sensorParamPanel == null || vehicleViewObject == null) {
            return;
        }
        else if (this.sensorParamPanel.isShowing()) {
            sensorParamPanel.setSensor(vehicleViewObject.getSensors());
            sensorParamPanel.setVisible(false);
            propertySplitPane.setLeftComponent(null);
            propertySplitPane.setDividerSize(0);
        }
        else {
            sensorParamPanel.setSensor(vehicleViewObject.getSensors());
            sensorParamPanel.setVisible(true);
            propertySplitPane.setLeftComponent(sensorParamPanel);
        }

        propertySplitPane.resetToPreferredSizes();
        revalidate();
    }
    
=======
>>>>>>> 21a0ad77
    public void toggleReportPanel() {
        this.toggleReportPanel(!reportPanel.isShowing());
    }

    /**
     * Toggles updates of the report panel text.
     *
     * @param pause
     */
    public void setReportPaused(boolean pause) {
        reportPaused = pause;
        reportPanel.setIsFocusable(pause);
        if (pause) {
            ReportUpdater.setUpdateFreq(0L);
        } else {
            ReportUpdater.resetUpdateFreq();
        }
    }

    public void setShowOverlay(boolean showOverlay) {
        this.showOverlay = showOverlay;
    }


    /**
     * Toggles scene renderer antialiasing on/off
     */
    public void setAAEnabled(boolean enable) {
        view.setSceneAntialiasingEnable(enable);
        if (showOverlay) {
            ((CustomCanvas3D)canvas).setAA(enable);
        }
    }


    public OutputStream getOutputStream() {
        return outputStream;
    }

    public void setZoomMode(ZoomModes zoomMode) {
        if (zoomMode == ZoomModes.ZOOM_DYNAMIC && viewType != ViewTypes.VIEW_STATIC) {
            nextZoomMode();
        } else {
            this.zoomMode = zoomMode;
        }
    }

    public void setDynZoomDistance(float dynZoomDistance) {
        if (dynZoomDistance < 0.5f) {
            dynZoomDistance = 0.5f;
        } else {
            double dist = getVectorToTargetObject(viewerPosition, viewerTargetObject).length();
            if (dynZoomDistance > dist + defaultDZDistance) {
                dynZoomDistance = (float)dist + defaultDZDistance;
            }
        }

        this.dynZoomDistance = dynZoomDistance;
    }

    public void setFieldOfView(double fov) {
        fov = Math.max(Math.min(fov, 2.7), 0.001);
        view.setFieldOfView(fov);
        currentFOV = fov;
    }

    public void setViewType(ViewTypes v) {
        switch (v) {
            case VIEW_STATIC :
                // Put camera on static point and point to vehicle
                if (this.viewType != ViewTypes.VIEW_STATIC && vehicleViewObject != null) {
                    this.viewType = ViewTypes.VIEW_STATIC;
                    Vector3d pos = new Vector3d(viewerGroundOffset);
                    pos.z = (pos.z + world.getEnvironment().getGroundLevel());
                    this.setViewerPosition(pos);
                    this.setViewerTargetObject(vehicleViewObject);
                }
                break;

            case VIEW_FPV :
                // Put camera on vehicle (FPV)
                if (this.viewType != ViewTypes.VIEW_FPV && vehicleViewObject != null) {
                    this.viewType = ViewTypes.VIEW_FPV;
                    this.setViewerPositionObject(vehicleViewObject);
                    this.setViewerPositionOffset(new Vector3d(-0.0f, 0.0f, -0.3f));   // Offset from vehicle center
                }
                break;

            case VIEW_GIMBAL :
                if (this.viewType != ViewTypes.VIEW_GIMBAL && gimbalViewObject != null) {
                    this.viewType = ViewTypes.VIEW_GIMBAL;
                    this.setViewerPositionObject(gimbalViewObject);
                    this.setViewerPositionOffset(new Vector3d(0.0f, 0.0f, 0.0f));
                } else {
                    System.out.println("Unable to set view, gimbal not mounted.");
                }
                break;
        }
    }

    private void nextZoomMode() {
        if (zoomMode == ZoomModes.ZOOM_NONE && viewType == ViewTypes.VIEW_STATIC) {
            zoomMode = ZoomModes.ZOOM_DYNAMIC;
        } else if (zoomMode == ZoomModes.ZOOM_FIXED) {
            zoomMode = ZoomModes.ZOOM_NONE;
            view.setFieldOfView(defaultFOV);
        } else  {
            zoomMode = ZoomModes.ZOOM_FIXED;
            view.setFieldOfView(currentFOV);
        }
    }

    public void resetView() {
        tmp_m3d1.rotZ(Math.PI);
        tmp_m3d2.rotY(PI_2);
        tmp_m3d1.mul(tmp_m3d2);
        tmp_m3d2.rotZ(-PI_2);
        tmp_m3d1.mul(tmp_m3d2);
        viewerTransform.setRotation(tmp_m3d1);
    }

    public Vector3d getVectorToTargetObject(Vector3d from, KinematicObject objTo) {
        Vector3d ret = new Vector3d();
        ret.sub(objTo.getPosition(), from);
        return ret;
    }

    private void updateVisualizer() {
        double dist;
        synchronized (world) { // Synchronize with "world" thread
            try {
                // Update branch groups of all kinematic objects
                for (WorldObject object : world.getObjects()) {
                    if (object instanceof KinematicObject) {
                        tmp_bGrp = ((KinematicObject) object).getBranchGroup();
                        if (tmp_bGrp != null) {
                            ((KinematicObject) object).updateBranchGroup();
                        }
                    }
                }
                // Update view platform
                if (viewerPositionObject != null) {
                    // Camera on object
                    viewerPosition.set(viewerPositionOffset);
                    viewerPositionObject.getRotation().transform(viewerPosition);
                    viewerPosition.add(viewerPositionObject.getPosition());
                    viewerTransform.setTranslation(viewerPosition);

                    tmp_m3d1.set(viewerPositionObject.getRotation());
                    tmp_m3d2.rotZ(PI_2);
                    tmp_m3d1.mul(tmp_m3d2);
                    tmp_m3d2.rotX(-PI_2);
                    tmp_m3d1.mul(tmp_m3d2);
                    viewerTransform.setRotation(tmp_m3d1);
                } else if (viewerTargetObject != null) {
                    // Fixed-position camera, point camera to target
                    tmp_v3d = viewerTargetObject.getPosition();
                    dist = getVectorToTargetObject(viewerPosition, viewerTargetObject).length();

                    tmp_m3d1.rotZ(Math.PI);
                    tmp_m3d2.rotY(PI_2);
                    tmp_m3d1.mul(tmp_m3d2);
                    tmp_m3d2.rotZ(-PI_2);
                    tmp_m3d1.mul(tmp_m3d2);
                    tmp_m3d2.rotY(-Math.atan2(tmp_v3d.y - viewerPosition.y, tmp_v3d.x - viewerPosition.x));
                    tmp_m3d1.mul(tmp_m3d2);
                    tmp_m3d2.rotX(-Math.asin((tmp_v3d.z - viewerPosition.z) / dist));
                    tmp_m3d1.mul(tmp_m3d2);
                    viewerTransform.setRotation(tmp_m3d1);

                    if (zoomMode == ZoomModes.ZOOM_DYNAMIC) {
                        if (dist > dynZoomDistance) {
                            view.setFieldOfView(dynZoomDistance / dist * currentFOV);
                        } else {
                            view.setFieldOfView(currentFOV);
                        }
                    }
                }
                viewerTransformGroup.setTransform(viewerTransform);
            } catch (BadTransformException e) {
                e.printStackTrace();
            }
        }
    }

    /*
     * Reset Rotation, Acceleration, Velocity
     */
    private void resetObjectRAV(KinematicObject obj, boolean resetPos) {
        if (obj == null) {
            return;
        }
        Vector3f oldpos = new Vector3f(obj.getPosition());
        obj.resetObjectParameters();
        if (!resetPos) {
            moveObject(obj, oldpos, true);
        } else {
            obj.setIgnoreGravity(false);
        }
    }

    /*
     * Rotate object in steps
     */
    private void rotateObject(KinematicObject obj, Vector3f vec, float deg) {
        if (obj == null) {
            return;
        }
        Matrix3d rot = obj.getRotation();
        Matrix3d r = new Matrix3d();
        if (vec == null) {
            r.rotZ(0.0);
        } else {
            AxisAngle4f aa = new AxisAngle4f(vec, (float)Math.toRadians(deg));
            r.set(aa);
        }
        rot.mulNormalize(r);
    }

    /*
     * Set a continuous rotation rate of an object
     */
    private void spinRateObject(KinematicObject obj, Vector3f vec) {
        if (obj == null) {
            return;
        }
        if (vec == null) {
            obj.setRotationRate(new Vector3d());
        } else {
            // if still on ground, move it up so it can rotate
            if (obj.getPosition().z >= 0) {
                moveObject(obj, new Vector3f(0f, 0f, -2.0f), false);
            }
            obj.getRotationRate().add(new Vector3d(vec));
        }
    }

    /*
     * Change position of an object
     */
    private void moveObject(KinematicObject obj, Vector3f vec, boolean absolute) {
        if (obj == null) {
            return;
        }
        Vector3d pos = obj.getPosition();
        if (absolute) {
            pos.set(vec);
        } else {
            pos.add(new Vector3d(vec));
        }
        obj.setIgnoreGravity(pos.z < 0.0);
//        if (pos.z >= 0.0)
//            //world.getEnvironment().setG(null);
//        else
//            world.getEnvironment().setG(new Vector3d());
    }

    /*
     * Manipulate wind in environment
     */
    private void windDirection(Vector3f vec, boolean setBase, boolean setCurrent,
                               boolean setDeviation) {
        if (vec == null) {
            if (setBase) {
                world.getEnvironment().setWind(new Vector3d());
            }
            if (setCurrent) {
                world.getEnvironment().setCurrentWind(new Vector3d());
                System.out.println("Wind reset to zero.");
            }
            if (setDeviation) {
                world.getEnvironment().setWindDeviation(new Vector3d());
                System.out.println("Wind deviation reset to zero.");
            }
        } else {
            Vector3d adj = new Vector3d(vec);
            if (setBase) {
                world.getEnvironment().getWind().add(adj);
            }
            if (setCurrent) {
                world.getEnvironment().getCurrentWind(null).add(adj);
                System.out.println("Wind vector is now " + ReportUtil.vector2str(
                                       world.getEnvironment().getCurrentWind(viewerPosition)));
            }
            if (setDeviation) {
                world.getEnvironment().world.getEnvironment().getWindDeviation().add(adj);
                System.out.println("Wind deviation is now " + ReportUtil.vector2str(
                                       world.getEnvironment().getWindDeviation()));
            }
        }
    }


    //
    //// private Classes
    //

    /*
     * Custom Canvas class for drawing optional overlay HUD
     */
    private class CustomCanvas3D extends Canvas3D {
        private static final long serialVersionUID = 7144426579917281131L;

        private int[] overlayMargins = {10, 10};  // x, y from left/right bottom corner
        private Font font = new Font("SansSerif", Font.BOLD, 14);
        private Color txtColor = Color.white;
        private Color hdgColor = Color.magenta;
        private Color crsColor = Color.green;
        private Color windColor = Color.blue;
        // system messages overlay
        private Font msgFont = new Font("SansSerif", Font.PLAIN, 14);
        private Color msgColor = new Color(255, 255, 255, 240);
        private Color msgBgColor = new Color(202, 162, 0, 60);

        private BufferedImage compassOverlay;
        private J3DGraphics2D g2d;
        private Matrix3d m1 = new Matrix3d();
        private AffineTransform affTrans = new AffineTransform();
        private BufferedImage drawImg;
        private Graphics2D drawg2d;
        private Line2D.Float hdgLine;
        private Line2D.Float crsLine;
        private Line2D.Float windLine;
        private BasicStroke crsStroke = new BasicStroke(2.5f);  // drawn last, on top
        private BasicStroke hdgStroke = new BasicStroke(4.0f);
        private BasicStroke wndStroke = new BasicStroke(5.5f);  // drawn first, on bottom
        private RoundRectangle2D.Float msgBg = new RoundRectangle2D.Float();
        private int[] overlaySize = new int[2];  // x, y
        private int[] messagesSize = {450, 600};  // x, y
        private int msgLineHeight = 15;
        private int halfW;
        private int fps = 1;
        private int framesCount = 0;
        private long frameTime = 0L;

        public CustomCanvas3D(GraphicsConfiguration gc, Dimension windowSize, int overlayWidth) {
            super(gc);
            g2d = this.getGraphics2D();

            setAA(AA_ENABLED);

            // constrain overlay sizes
            if (overlayWidth > windowSize.getWidth() / 2) {
                overlayWidth = (int)(windowSize.getWidth() / 2);
            }
            if (overlayWidth + 45 > windowSize.getHeight() / 2) {
                overlayWidth = (int)(windowSize.getHeight() / 2);
            }
            if (messagesSize[0] > windowSize.getWidth() / 2) {
                messagesSize[0] = (int)(windowSize.getWidth() / 2);
            }
            if (messagesSize[1] > windowSize.getHeight() * 0.75) {
                messagesSize[1] = (int)(windowSize.getHeight() * 0.75);
            }

            overlaySize[0] = overlayWidth;
            overlaySize[1] = overlayWidth + 45;
            halfW = overlayWidth / 2;
            frameTime = System.nanoTime();

            // drawing surface for vector lines
            drawImg = new BufferedImage(overlayWidth, overlayWidth, BufferedImage.TYPE_4BYTE_ABGR);
            drawg2d = drawImg.createGraphics();

            // load and scale compass image for overlay
            URL file = null;
            compassOverlay = new BufferedImage(overlayWidth, overlayWidth, BufferedImage.TYPE_4BYTE_ABGR);

            try {
                file = new URL("file:./" + TEX_DIR + COMPASS_IMG);
                if (file != null) {
                    Image img = ImageIO.read(file);
                    img = img.getScaledInstance(overlayWidth, overlayWidth, Image.SCALE_SMOOTH);
                    compassOverlay.createGraphics().drawImage(img,  0,  0, null);
                }
            } catch (IOException e) {
                System.out.println("Error, could not load image: " + TEX_DIR + COMPASS_IMG);
                System.out.println("Error message:" + e.getLocalizedMessage());
            }

            // set up vector lines for HUD
            hdgLine = new Line2D.Float(0, 0, 0, halfW * -0.85f);
            crsLine = new Line2D.Float(0, 0, 0, halfW * -0.425f);
            windLine = new Line2D.Float(0, 0, 0, halfW * -0.425f);

        }

        public void setAA(boolean on) {
            if (on) {
                g2d.setRenderingHint(RenderingHints.KEY_ANTIALIASING, RenderingHints.VALUE_ANTIALIAS_ON);
                g2d.setRenderingHint(RenderingHints.KEY_RENDERING, RenderingHints.VALUE_RENDER_QUALITY);
                g2d.setRenderingHint(RenderingHints.KEY_ALPHA_INTERPOLATION,
                                     RenderingHints.VALUE_ALPHA_INTERPOLATION_QUALITY);
                g2d.setRenderingHint(RenderingHints.KEY_INTERPOLATION, RenderingHints.VALUE_INTERPOLATION_BICUBIC);
            } else {
                g2d.setRenderingHint(RenderingHints.KEY_ANTIALIASING, RenderingHints.VALUE_ANTIALIAS_OFF);
                g2d.setRenderingHint(RenderingHints.KEY_RENDERING, RenderingHints.VALUE_RENDER_SPEED);
                g2d.setRenderingHint(RenderingHints.KEY_ALPHA_INTERPOLATION,
                                     RenderingHints.VALUE_ALPHA_INTERPOLATION_SPEED);
                g2d.setRenderingHint(RenderingHints.KEY_INTERPOLATION, RenderingHints.VALUE_INTERPOLATION_BILINEAR);
            }
        }

        // we draw the HUD/overlay here
        public void postRender() {
            if (!showOverlay) {
                return;
            }

            int x = overlayMargins[0];
            int y = this.getHeight() - overlaySize[1] - overlayMargins[1];
            double z, dZ, norm;
            Vector3d vect;

            clearDrawing();

            // compass rotation in relation to viewer
            viewerTransform.get(m1);
            dZ = -Math.atan2(m1.getElement(1, 0), m1.getElement(0, 0)) + Math.toRadians(90.0);
            affTrans.setToRotation(dZ, halfW, halfW);
            drawg2d.setTransform(affTrans);
            drawg2d.drawImage(compassOverlay, 0, 0, this);

            // wind line in relation to viewer
            vect = world.getEnvironment().getCurrentWind(viewerPosition);
            norm = Math.sqrt(vect.x * vect.x + vect.y * vect.y);
            affTrans.setToTranslation(halfW, halfW);
            affTrans.rotate(vect.x, vect.y);
            affTrans.rotate(dZ);
            // scale length and width based on wind speed
            affTrans.scale(Math.max(Math.min(Math.abs(vect.z) * 0.5, 10.0), 1.0), Math.min(norm * 0.2,
                                                                                           halfW * 0.85));
            drawg2d.setTransform(affTrans);
            drawg2d.setColor(windColor);
            drawg2d.setStroke(wndStroke);
            drawg2d.draw(windLine);

            if (vehicleViewObject != null) {
                // heading line
                m1 = (Matrix3d) vehicleViewObject.getRotation().clone();
                z = Math.atan2(m1.getElement(1, 0), m1.getElement(0, 0));
                affTrans.setToTranslation(halfW, halfW);
                affTrans.rotate(z + dZ);
                drawg2d.setTransform(affTrans);
                drawg2d.setColor(hdgColor);
                drawg2d.setStroke(hdgStroke);
                drawg2d.draw(hdgLine);

                // course over ground line
                vect = vehicleViewObject.getVelocity();
                z = Math.atan2(vect.y, vect.x);
                norm = Math.sqrt(vect.x * vect.x + vect.y * vect.y);
                affTrans.setToTranslation(halfW, halfW);
                affTrans.rotate(z + dZ);
                // scale length and width based on vehicle speed
                affTrans.scale(Math.max(Math.min(Math.abs(vect.z) * 0.5, 10.0), 1.0), Math.min(norm * 0.2,
                                                                                               halfW * 0.85));
                drawg2d.setTransform(affTrans);
                drawg2d.setColor(crsColor);
                drawg2d.setStroke(crsStroke);
                drawg2d.draw(crsLine);
            }

            // now draw the composed compass + vectors image on the main J3DGraphics2D
            g2d.drawImage(drawImg, x, y, this);

            // draw all HUD text items

            g2d.setFont(font);
            g2d.setColor(txtColor);
            y += drawImg.getHeight() + 25;
            String zmode = zoomMode == ZoomModes.ZOOM_NONE ? "Fixed" : zoomMode == ZoomModes.ZOOM_DYNAMIC ?
                           "Dynamic" : "Manual";
            if (zoomMode == ZoomModes.ZOOM_DYNAMIC) {
                zmode += String.format(" @ %.2fm", dynZoomDistance);
            }
            zmode += String.format("    FOV: %.2f\u00b0", Math.toDegrees(view.getFieldOfView()));
            g2d.drawString("Zoom mode: " + zmode, x, y);
            y += 20;
            g2d.drawString(String.format("FPS: %3d", fps), x, y);
            x += 70;
            g2d.setColor(hdgColor);
            g2d.drawString("HDG", x, y);
            x += 40;
            g2d.setColor(crsColor);
            g2d.drawString("CRS", x, y);
            x += 40;
            g2d.setColor(windColor);
            g2d.drawString("WND", x, y);

            // messages on the bottom right
            if (msgOutputStream.getListLen() > 0) {
                x = this.getWidth() - messagesSize[0] - overlayMargins[0];
                int h = Math.min(messagesSize[1], msgOutputStream.getListLen() * msgLineHeight + 5);
                y = this.getHeight() - h - overlayMargins[1];
                msgBg.setRoundRect(x, y, messagesSize[0], h, 15, 15);

                g2d.setColor(msgBgColor);
                g2d.draw(msgBg);
                g2d.fill(msgBg);

                x += 10;
                y += msgLineHeight;
                g2d.setFont(msgFont);
                g2d.setColor(msgColor);
                for (String msg : msgOutputStream.getStrings()) {
                    g2d.drawString(msg, x, y);
                    y += msgLineHeight;
                    if (y > this.getHeight()) {
                        break;
                    }
                }
            }

            g2d.flush(false);

            ++framesCount;
            if (System.nanoTime() - frameTime >= (long)1e9) {
                fps = framesCount;
                framesCount = 0;
                frameTime = System.nanoTime();
            }
        }

        private void clearDrawing() {
            // clear drawing image
            affTrans.setToIdentity();
            drawg2d.setTransform(affTrans);
            drawg2d.setComposite(AlphaComposite.getInstance(AlphaComposite.CLEAR, 0.0f));
            drawg2d.fillRect(0, 0, overlaySize[0], overlaySize[0]);
            drawg2d.setComposite(AlphaComposite.getInstance(AlphaComposite.SRC_OVER, 1.0f));
            drawg2d.setColor(Color.BLACK);

        }
    }


    /*
     * KeyboardHandler
     */
    public class KeyboardHandler extends KeyAdapter {
        public BitSet keyBits = new BitSet(256);

        @Override
        public void keyReleased(KeyEvent e) {
            keyBits.clear(e.getKeyCode());

            checkCumulativeKeys();

            switch (e.getKeyCode()) {

                // View swtich keys
                case KeyEvent.VK_F :
                    setViewType(ViewTypes.VIEW_FPV);
                    break;

                case KeyEvent.VK_S :
                    setViewType(ViewTypes.VIEW_STATIC);
                    break;

                case KeyEvent.VK_G :
                    setViewType(ViewTypes.VIEW_GIMBAL);
                    break;

                // reporting panel
                case KeyEvent.VK_R :
                    toggleReportPanel();
                    break;

<<<<<<< HEAD
                case KeyEvent.VK_D :
                    toggleSensorControlDialog();
                    break;
    
=======
>>>>>>> 21a0ad77
                // pause/start report updates
                case KeyEvent.VK_T :
                    setReportPaused(!reportPaused);
                    break;

                // toggle zoom mode fixed/dynamic/manual
                case KeyEvent.VK_Z :
                    nextZoomMode();
                    break;

                // zoom reset
                case KeyEvent.VK_0 :
                case KeyEvent.VK_ENTER :
                    zoomMode = ZoomModes.ZOOM_NONE;
                    setFieldOfView(defaultFOV);
                    setDynZoomDistance(defaultDZDistance);
                    break;

                // init sim mode
                case KeyEvent.VK_I :
                    if (hilSystem != null) {
                        hilSystem.initMavLink();
                    }
                    break;

                // quit sim mode
                case KeyEvent.VK_Q :
                    if (hilSystem != null) {
                        hilSystem.endSim();
                    }
                    break;

                // toggle HUD overlay
                case KeyEvent.VK_H :
                    setShowOverlay(!showOverlay);
                    break;

                // clear messages from HUD
                case KeyEvent.VK_C :
                    msgOutputStream.clearMessages();
                    break;

                // show help text
                case KeyEvent.VK_F1 :
                    msgOutputStream.clearMessages();
                    msgOutputStream.setNumOfMessages(50);
                    Simulator.printKeyCommands();
                    msgOutputStream.resetNumOfMessages();
                    break;

                // exit app
                case KeyEvent.VK_ESCAPE :
                    dispatchEvent(new WindowEvent(getWindows()[0], WindowEvent.WINDOW_CLOSING));
                    break;

                // full view and object reset
                case KeyEvent.VK_SPACE :
                    resetObjectRAV(vehicleViewObject, true);

                    resetView();
                    break;

                // vehicle object resets
                case KeyEvent.VK_NUMPAD5 :
                    // reset wind
                    if (keyBits.get(KeyEvent.VK_ALT)) {
                        windDirection(null, true, true, true);
                    }
                    // reset vehicle rotation, etc
                    else if (keyBits.get(KeyEvent.VK_CONTROL)) {
                        resetObjectRAV(vehicleViewObject, false);
                    }
                    // reset only rotation rate
                    else {
                        spinRateObject(vehicleViewObject, null);
                    }

                    break;

            }
        }

        @Override
        public void keyPressed(KeyEvent e) {
            keyBits.set(e.getKeyCode());

            checkCumulativeKeys();

            switch (e.getKeyCode()) {

                // zoom in
                case KeyEvent.VK_PLUS :
                case KeyEvent.VK_ADD :
                case KeyEvent.VK_EQUALS :
                    if (zoomMode == ZoomModes.ZOOM_DYNAMIC) {
                        setDynZoomDistance(dynZoomDistance * (1.0f - manZoomStep));
                    } else {
                        zoomMode = ZoomModes.ZOOM_FIXED;
                        setFieldOfView(currentFOV * (1.0f - manZoomStep));
                    }
                    break;

                // zoom out
                case KeyEvent.VK_MINUS :
                case KeyEvent.VK_SUBTRACT :
                    if (zoomMode == ZoomModes.ZOOM_DYNAMIC) {
                        setDynZoomDistance(dynZoomDistance * (1.0f + manZoomStep));
                    } else {
                        zoomMode = ZoomModes.ZOOM_FIXED;
                        setFieldOfView(currentFOV * (1.0f + manZoomStep));
                    }
                    break;
            }


        }

        public void checkCumulativeKeys() {
            // how to move
            Vector3f dir = new Vector3f();
            // how much to move
            float deg = keyBits.get(KeyEvent.VK_CONTROL) ? 5.0f : 1.0f;
            // magnitude of move (rotation magnitude is always 1)
            float m = keyBits.get(KeyEvent.VK_SHIFT) ? deg / 5.0f : 1.0f;

            if (keyBits.get(KeyEvent.VK_LEFT) || keyBits.get(KeyEvent.VK_KP_LEFT)) {
                dir.x = (-m);
            }

            if (keyBits.get(KeyEvent.VK_RIGHT) || keyBits.get(KeyEvent.VK_KP_RIGHT)) {
                dir.x = (m);
            }

            if (keyBits.get(KeyEvent.VK_UP) || keyBits.get(KeyEvent.VK_KP_UP)) {
                dir.y = (-m);
            }

            if (keyBits.get(KeyEvent.VK_DOWN) || keyBits.get(KeyEvent.VK_KP_DOWN)) {
                dir.y = (m);
            }

            if (keyBits.get(KeyEvent.VK_END) || keyBits.get(KeyEvent.VK_INSERT)) {
                dir.z = (-m);
            }

            if (keyBits.get(KeyEvent.VK_PAGE_DOWN) || keyBits.get(KeyEvent.VK_DELETE)) {
                dir.z = (m);
            }

            if (dir.length() != 0.0) {

                if (keyHandler.keyBits.get(KeyEvent.VK_ALT)) {
                    // wind deviation
                    dir.set(-dir.y, dir.x, dir.z);
                    windDirection(dir, false, false, true);
                } else if (keyBits.get(KeyEvent.VK_SHIFT)) {
                    // move vehicle
                    dir.set(-dir.y, dir.x, dir.z);
                    moveObject(vehicleViewObject, dir, false);
                } else
                    // rotate vehicle
                {
                    rotateObject(vehicleViewObject, dir, deg);
                }
            }


            // check for keypad events (rotation rate or wind force)

            if (keyBits.get(KeyEvent.VK_NUMPAD5)) {
                return;
            }

            dir = new Vector3f();
            m = keyHandler.keyBits.get(KeyEvent.VK_CONTROL) ? 1.0f : 0.5f;

            if (keyBits.get(KeyEvent.VK_NUMPAD4)) {
                dir.x = (-m);
            }
            if (keyBits.get(KeyEvent.VK_NUMPAD6)) {
                dir.x = (m);
            }
            if (keyBits.get(KeyEvent.VK_NUMPAD8)) {
                dir.y = (-m);
            }
            if (keyBits.get(KeyEvent.VK_NUMPAD2)) {
                dir.y = (m);
            }
            if (keyBits.get(KeyEvent.VK_NUMPAD1)) {
                dir.z = (-m);
            }
            if (keyBits.get(KeyEvent.VK_NUMPAD3) || keyBits.get(KeyEvent.VK_NUMPAD7)) {
                dir.z = (m);
            }

            if (dir.length() != 0.0) {
                if (keyHandler.keyBits.get(KeyEvent.VK_ALT)) {
                    // wind strength but not deviation
                    dir.set(-dir.y, dir.x, -dir.z);
                    windDirection(dir, true, true, false);
                } else
                    // adjust vehicle spin rate
                {
                    spinRateObject(vehicleViewObject, dir);
                }
            }

        }
    }
    // end KeyboardHandler


    /*
     * Thread updater
     */
    class UpdateBehavior extends Behavior {
        private WakeupCondition condition = new WakeupOnElapsedFrames(0, false);

        @Override
        public void initialize() {
            wakeupOn(condition);
        }

        @Override
        @SuppressWarnings("rawtypes")
        public void processStimulus(Enumeration wakeup) {
            Object w;
            while (wakeup.hasMoreElements()) {
                w = wakeup.nextElement();
                if (w instanceof WakeupOnElapsedFrames) {
                    updateVisualizer();
                }
                wakeupOn(condition);
            }
        }
    }


    /*
     * System message logger
     */
    class MessageOutputStream extends OutputStream {
        private final int strcap = 16;  // number of messages to store
        private final int bufcap = 80; // line length limit
        private int numOfMessages = strcap;
        private final StringBuffer buf = new StringBuffer(bufcap);
        private int buflen = 0;
        private final List<String> strings = new ArrayList<String>(strcap);
        private boolean mtx = false;

        @Override
        public void write(int b) throws IOException {
            char c = (char)b;
            buf.append(c);
            if (c == '\n' || ++buflen >= bufcap) {
                this.flush();
            }
        }

        @Override
        public void flush() {
            if (mtx) { // do not block
                return;
            }
            mtx = true;
            while (strings.size() > numOfMessages) {
                strings.remove(0);
            }

            String line = buf.toString().replaceAll("(.+)[\\r\\n]", "$1");
            if (!line.isEmpty()) {
                strings.add(line);
            }

            buflen = 0;
            buf.setLength(buflen);
            mtx = false;
        }

        public List<String> getStrings() {
            if (mtx) { // do not block
                return new ArrayList<String>();
            }

            return new ArrayList<String>(strings);
        }

        public int getListLen() {
            return strings.size();
        }

        public void clearMessages() {
            if (!mtx) {
                strings.clear();
            }
        }

        public int getNumOfMessages() {
            return numOfMessages;
        }

        public void setNumOfMessages(int numOfMessages) {
            this.numOfMessages = numOfMessages;
        }

        public void resetNumOfMessages() {
            this.numOfMessages = strcap;
        }

    }

}<|MERGE_RESOLUTION|>--- conflicted
+++ resolved
@@ -487,7 +487,6 @@
         revalidate();
     }
 
-<<<<<<< HEAD
     public void toggleSensorControlDialog() {
         if (sensorParamPanel == null || vehicleViewObject == null) {
             return;
@@ -508,8 +507,6 @@
         revalidate();
     }
     
-=======
->>>>>>> 21a0ad77
     public void toggleReportPanel() {
         this.toggleReportPanel(!reportPanel.isShowing());
     }
@@ -1079,13 +1076,10 @@
                     toggleReportPanel();
                     break;
 
-<<<<<<< HEAD
                 case KeyEvent.VK_D :
                     toggleSensorControlDialog();
                     break;
     
-=======
->>>>>>> 21a0ad77
                 // pause/start report updates
                 case KeyEvent.VK_T :
                     setReportPaused(!reportPaused);
