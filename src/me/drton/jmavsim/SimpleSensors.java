package me.drton.jmavsim;

import me.drton.jmavlib.geo.GlobalPositionProjector;
import me.drton.jmavlib.geo.LatLonAlt;
import me.drton.jmavlib.processing.DelayLine;

import javax.vecmath.Matrix3d;
import javax.vecmath.Vector3d;

/**
 * User: ton Date: 27.11.13 Time: 19:06
 */
public class SimpleSensors implements Sensors {
    private DynamicObject object;
    private GlobalPositionProjector globalProjector = new GlobalPositionProjector();
    private DelayLine<GNSSReport> gpsDelayLine = new DelayLine<GNSSReport>();
    private long gpsStartTime = -1;
    private long gpsInterval = 200;  // [ms]
    private long gpsNext = 0;
    private GNSSReport gps = new GNSSReport();
    private LatLonAlt globalPosition = new LatLonAlt(0, 0, 0);
    private boolean gpsUpdated = false;
    private boolean reset = false;
    private double pressureAltOffset = 0.0;
    // default sensor output noise levels
    private float noise_Acc = 0.05f;
    private float noise_Gyo = 0.01f;
    private float noise_Mag = 0.005f;
    private float noise_Prs = 0.01f;
    private double magScale = 2.0;   // scaling factor for mag sensor
    private float ephHigh = 100.0f;  // starting GPS horizontal estimation accuracy
    private float ephLow = 0.3f;     // final GPS horizontal estimation accuracy
    private float epvHigh = 100.0f;  // starting GPS vertical estimation accuracy
    private float epvLow = 0.4f;     // final GPS vertical estimation accuracy
    private float fix3Deph = 3.0f;   // maximum h-acc for a "3D" fix
    private float fix2Deph = 4.0f;   // maximum h-acc for a "2D" fix
    // gps noise
    private float gpsNoiseStdDev = 10.f;
    private double randomWalkGpsX = 0.0;
    private double randomWalkGpsY = 0.0;
    private double randomWalkGpsZ = 0.0;
    private double gpsCorrelationTime = 30.0;
    private long prevUpdateTime = 0;
    // accuracy smoothing filters, slowly improve h/v accuracy after startup
    private Filter ephFilter = new Filter();
    private Filter epvFilter = new Filter();

    public SimpleSensors() {
        initFilters();
    }

    private void initFilters() {
        ephFilter.filterInit(1.0 / gpsInterval, 0.9, ephHigh);
        epvFilter.filterInit(1.0 / gpsInterval, 0.9, epvHigh);
    }

    @Override
    public void setObject(DynamicObject object) {
        this.object = object;
        globalProjector.init(object.getWorld().getGlobalReference());
        setGlobalPosition(null);
    }

    public void setGPSStartTime(long time) {
        gpsStartTime = time;
    }

    public long getGPSStartTime() {
        return gpsStartTime;
    }

    public void setGPSDelay(long delay) {
        gpsDelayLine.setDelay(delay);
    }

    public void setGPSInterval(long gpsInterval) {
        this.gpsInterval = gpsInterval;
        // re-init filters with new dt
        initFilters();
    }

    public void setPressureAltOffset(double pressureAltOffset) {
        this.pressureAltOffset = pressureAltOffset;
    }

    public void setNoise_Acc(float noise_Acc) {
        this.noise_Acc = noise_Acc;
    }

    public void setNoise_Gyo(float noise_Gyo) {
        this.noise_Gyo = noise_Gyo;
    }

    public void setNoise_Mag(float noise_Mag) {
        this.noise_Mag = noise_Mag;
    }

    public void setNoise_Prs(float noise_Prs) {
        this.noise_Prs = noise_Prs;
    }

    public double getMagScale() {
        return magScale;
    }

    public void setMagScale(double magScale) {
        this.magScale = magScale;
    }

    public boolean isReset() {
        return reset;
    }

    public void setReset(boolean reset) {
        this.reset = reset;
    }

    @Override
    public Vector3d getAcc() {
        Vector3d accBody = new Vector3d(object.getAcceleration());
        accBody.sub(object.getWorld().getEnvironment().getG());
        Matrix3d rot = new Matrix3d(object.getRotation());
        rot.transpose();
        rot.transform(accBody);
        accBody = addZeroMeanNoise(accBody, noise_Acc);
        return accBody;
    }

    @Override
    public Vector3d getGyro() {
        return addZeroMeanNoise(object.getRotationRate(), noise_Gyo);
    }

    @Override
    public Vector3d getMag() {
        Vector3d mag = new Vector3d(object.getWorld().getEnvironment().getMagField(object.getPosition()));
        Matrix3d rot = new Matrix3d(object.getRotation());
        rot.transpose();
        rot.transform(mag);
        mag.scale(magScale);
        return addZeroMeanNoise(mag, noise_Mag);
    }

    @Override
    public double getPressureAlt() {
        return getGlobalPosition().alt + randomNoise(noise_Prs) + pressureAltOffset;
    }

    @Override
    public double getPressure() {
        return SimpleEnvironment.alt2baro(getPressureAlt());
    }

    @Override
    public GNSSReport getGNSS() {
        return gps;
    }

    @Override
    public LatLonAlt getGlobalPosition() {
        return globalPosition;
    }

    public void setGlobalPosition(Vector3d pos) {
        if (pos == null) {
            pos = object.getPosition();
        }

        long t = System.currentTimeMillis();
        double dt = 0.0;
        if (prevUpdateTime > 0) {
            dt = (t - this.prevUpdateTime) * 1e-3;
        }

        // add noise (random walk)
        if (dt > 0.0) {
            double sqrtDt = java.lang.Math.sqrt(dt);
            double noiseX = sqrtDt * randomNoise(gpsNoiseStdDev);
            double noiseY = sqrtDt * randomNoise(gpsNoiseStdDev);
            double noiseZ = sqrtDt * randomNoise(gpsNoiseStdDev);

            this.randomWalkGpsX += noiseX * dt - this.randomWalkGpsX / gpsCorrelationTime;
            this.randomWalkGpsY += noiseY * dt - this.randomWalkGpsY / gpsCorrelationTime;
            this.randomWalkGpsZ += noiseZ * dt - this.randomWalkGpsZ / gpsCorrelationTime;
        }

        double noiseGpsX = pos.x + this.randomWalkGpsX;
        double noiseGpsY = pos.y + this.randomWalkGpsY;
        double noiseGpsZ = pos.z + this.randomWalkGpsZ;

        globalPosition = globalProjector.reproject(new double[] {noiseGpsX, noiseGpsY, noiseGpsZ});

        this.prevUpdateTime = t;
    }

    @Override
    public boolean isGPSUpdated() {
        boolean res = gpsUpdated;
        gpsUpdated = false;
        return res;
    }

    @Override
    public void update(long t) {
        float eph, epv;
        setGlobalPosition(null);

        // GPS
        if (gpsStartTime > -1 && t > gpsStartTime && gpsNext <= t) {
            gpsNext = t + gpsInterval;
            gpsUpdated = true;
            GNSSReport gpsCurrent = new GNSSReport();
            eph = (float)ephFilter.filter(ephLow);
            epv = (float)epvFilter.filter(epvLow);

            gpsCurrent.position = globalPosition;
            gpsCurrent.eph = eph;
            gpsCurrent.epv = epv;
            gpsCurrent.velocity = new Vector3d(object.getVelocity());
            gpsCurrent.fix = eph <= fix3Deph ? 3 : eph <= fix2Deph ? 2 : 0;
            gpsCurrent.time = System.currentTimeMillis() * 1000;
            gps = gpsDelayLine.getOutput(t, gpsCurrent);
        }
    }

<<<<<<< HEAD
    @Override
    public void setParameter(String name, float value) {
        if ( name.equals("noise_Acc") ) {
            noise_Acc = value;
        }
        else if ( name.equals("noise_Gyo") ) {
            noise_Gyo = value;
        }
        else if ( name.equals("noise_Mag") ) {
            noise_Mag = value;
        }
        else if ( name.equals("noise_Prs") ) {
            noise_Prs = value;
        }
        else if ( name.equals("gpsNoiseStdDev") ) {
            gpsNoiseStdDev = value;
        }
        else if ( name.equals("mass")) {
            object.setMass((double)value);
        }
        else {
            System.out.printf("ERROR: unknown param");
        }
    }

    @Override
    public float param(String name) {
        if ( name.equals("noise_Acc") ) {
            return noise_Acc;
        }
        else if ( name.equals("noise_Gyo") ) {
            return noise_Gyo;
        }
        else if ( name.equals("noise_Mag") ) {
            return noise_Mag;
        }
        else if ( name.equals("noise_Prs") ) {
            return noise_Prs;
        }
        else if ( name.equals("gpsNoiseStdDev") ) {
            return gpsNoiseStdDev;
        }
        else if ( name.equals("mass") ) {
            return (float)object.getMass();
        }
        else {
            System.out.printf("ERROR: unknown param");
        }

        return 0.0f;
    }
=======
>>>>>>> 21a0ad77

    // Utility methods

    public double randomNoise(float stdDev) {
        double x0;
        double b0, b1;

        do {
            b0 = Math.random();
            b1 = Math.random();
        } while (b0 <= Float.intBitsToFloat(0x1));

        x0 = java.lang.Math.sqrt(-2.0 * java.lang.Math.log(b0)) * java.lang.Math.cos(Math.PI * 2.0 * b1);

        if (java.lang.Double.isInfinite(x0) || java.lang.Double.isNaN(x0)) {
            x0 = 0.0;
        }

        return x0 * stdDev;
    }

    public Vector3d addZeroMeanNoise(Vector3d vIn, float stdDev) {

        return new Vector3d(vIn.x + randomNoise(stdDev),
                            vIn.y + randomNoise(stdDev),
                            vIn.z + randomNoise(stdDev));
    }

}<|MERGE_RESOLUTION|>--- conflicted
+++ resolved
@@ -223,7 +223,6 @@
         }
     }
 
-<<<<<<< HEAD
     @Override
     public void setParameter(String name, float value) {
         if ( name.equals("noise_Acc") ) {
@@ -275,8 +274,6 @@
 
         return 0.0f;
     }
-=======
->>>>>>> 21a0ad77
 
     // Utility methods
 
