--- conflicted
+++ resolved
@@ -9,48 +9,27 @@
 import java.io.IOException;
 import java.nio.ByteBuffer;
 import java.nio.channels.ByteChannel;
-import java.util.Map;
 
 /**
  * User: ton Date: 28.11.13 Time: 23:30
  */
 public class SerialMAVLinkPort extends MAVLinkPort {
-
     private MAVLinkSchema schema;
     private SerialPort serialPort;
     private ByteChannel channel = null;
     private MAVLinkStream stream;
     private boolean debug = false;
 
-    // connection information
-    String portName;
-    int baudRate;
-    int dataBits;
-    int stopBits;
-    int parity;
-
     public SerialMAVLinkPort(MAVLinkSchema schema) {
         super(schema);
         this.schema = schema;
     }
 
-<<<<<<< HEAD
-    public void setup(String portName, int baudRate, int dataBits, int stopBits, int parity) {
-        this.portName = portName;
-        this.baudRate = baudRate;
-        this.dataBits = dataBits;
-        this.stopBits = stopBits;
-        this.parity = parity;
-    }
-
-    public void open() throws IOException {
-=======
     public void setDebug(boolean debug) {
         this.debug = debug;
     }
 
     public void open(String portName, int baudRate, int dataBits, int stopBits, int parity) throws IOException {
->>>>>>> 1d2a13da
         serialPort = new SerialPort(portName);
         try {
             serialPort.openPort();
