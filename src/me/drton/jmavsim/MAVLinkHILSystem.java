--- conflicted
+++ resolved
@@ -22,17 +22,11 @@
     private long initDelay = 1000;
     private long msgIntervalGPS = 200;
     private long msgLastGPS = 0;
-    private long msgDelayGPS = 20000;
 
     public MAVLinkHILSystem(int sysId, int componentId, AbstractVehicle vehicle) {
         super(sysId, componentId);
         this.vehicle = vehicle;
-<<<<<<< HEAD
-        // TODO hack
-        msgLastGPS = System.currentTimeMillis() + msgDelayGPS;
-=======
         msgLastGPS = System.currentTimeMillis() + 10000;
->>>>>>> ada1294f
     }
 
     @Override
