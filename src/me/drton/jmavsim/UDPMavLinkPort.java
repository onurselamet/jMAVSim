--- conflicted
+++ resolved
@@ -5,31 +5,19 @@
 import me.drton.jmavlib.mavlink.MAVLinkMessage;
 
 import java.io.IOException;
-import java.net.InetSocketAddress;
 import java.net.SocketAddress;
 import java.nio.ByteBuffer;
-import java.nio.ByteOrder;
 import java.nio.channels.DatagramChannel;
-import java.util.Map;
 
 /**
  * User: ton Date: 02.12.13 Time: 20:56
  */
 public class UDPMavLinkPort extends MAVLinkPort {
-
-    public static final String PORT_ADDRESS = "PORT_ADDRESS";
-
     private MAVLinkSchema schema;
     private DatagramChannel channel = null;
     private ByteBuffer rxBuffer = ByteBuffer.allocate(8192);
     private MAVLinkStream stream;
-<<<<<<< HEAD
-    private SocketAddress sendAddress;
-    private int portAddress;
-    private boolean isClient;
-=======
     private boolean debug = false;
->>>>>>> 1d2a13da
 
     public UDPMavLinkPort(MAVLinkSchema schema) {
         super(schema);
@@ -37,33 +25,6 @@
         rxBuffer.flip();
     }
 
-<<<<<<< HEAD
-    public void setup(int portAddress, boolean client) {
-        // If isClient, the portAddress is the destination port, else it's the source port. 
-        this.portAddress = portAddress;
-        this.isClient = client;
-    }
-
-    public void open() throws IOException {
-        channel = DatagramChannel.open();
-        channel.configureBlocking(false);
-        stream = new MAVLinkStream(schema);
-        if (isClient) {
-            channel.socket().bind(new InetSocketAddress(0)); // default source port 0 for clients
-            ByteBuffer buffer = ByteBuffer.allocate(8192);
-            // Must put at least one byte of data in the buffer;
-            // it doesn't matter what it is.
-            buffer.put((byte) 65); // ASCII "A"
-            buffer.flip();
-	    // Currently assumes localhost
-            SocketAddress server = new InetSocketAddress("127.0.0.1", portAddress);
-            channel.send(buffer, server);
-            buffer.clear();
-        }
-	else {
-	  channel.socket().bind(new InetSocketAddress(portAddress));
-	}
-=======
     public void setDebug(boolean debug) {
         this.debug = debug;
     }
@@ -75,7 +36,6 @@
         channel.connect(peerAddress);
         stream = new MAVLinkStream(schema, channel);
         stream.setDebug(debug);
->>>>>>> 1d2a13da
     }
 
     @Override
@@ -109,13 +69,6 @@
                 if (msg == null) {
                     break;
                 }
-<<<<<<< HEAD
-                if (addr != null) {
-                    sendAddress = addr;
-                }
-                System.out.println("Message: " + msg.getMsgName() + ", " + msg.getMsgType() + ", " + portAddress);
-=======
->>>>>>> 1d2a13da
                 sendMessage(msg);
             } catch (IOException e) {
                 // Silently ignore this exception, we likely just have nobody on this port yet/already
