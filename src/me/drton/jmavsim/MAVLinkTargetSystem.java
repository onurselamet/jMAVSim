--- conflicted
+++ resolved
@@ -1,6 +1,7 @@
 package me.drton.jmavsim;
 
-import org.mavlink.messages.px4.*;
+import org.mavlink.messages.px4.msg_global_position_int;
+import org.mavlink.messages.px4.msg_global_position_time;
 
 /**
  * User: ton Date: 13.02.14 Time: 22:51
@@ -20,31 +21,10 @@
         super.update(t);
         if (t - msgLastPosition > msgIntervalPosition) {
             msgLastPosition = t;
-<<<<<<< HEAD
 
-            GlobalPosition target_pos = target.getGlobalPosition();
+            GlobalPositionVelocity p = target.getGlobalPosition();
 
-            msg_global_position_int msg_target_int = new msg_global_position_int(2, componentId);
-            msg_target_int.time_boot_ms = t * 1000;
-            msg_target_int.lat = (long) (target_pos.lat * 1e7);
-            msg_target_int.lon = (long) (target_pos.lon * 1e7);
-            msg_target_int.alt = (long) (target_pos.alt * 1e3);
-            msg_target_int.vx = (int) (target_pos.vn * 100);
-            msg_target_int.vy = (int) (target_pos.ve * 100);
-            msg_target_int.vz = (int) (target_pos.vd * 100);
-            sendMessage(msg_target_int);
-
-            msg_global_position_time msg_target = new msg_global_position_time(2, componentId);
-            msg_target.time = t * 1000;
-            msg_target.lat = (long) (target_pos.lat * 1e7);
-            msg_target.lon = (long) (target_pos.lon * 1e7);
-            msg_target.alt = (float) target_pos.alt;
-            msg_target.vx = (float) target_pos.vn;
-            msg_target.vy = (float) target_pos.ve;
-            msg_target.vz = (float) target_pos.vd;
-=======
             msg_global_position_int msg_target = new msg_global_position_int(2, componentId);
-            GlobalPositionVelocity p = target.getGlobalPosition();
             msg_target.time_boot_ms = t * 1000;
             msg_target.lat = (long) (p.position.lat * 1e7);
             msg_target.lon = (long) (p.position.lon * 1e7);
@@ -52,8 +32,17 @@
             msg_target.vx = (int) (p.velocity.x * 100);
             msg_target.vy = (int) (p.velocity.y * 100);
             msg_target.vz = (int) (p.velocity.z * 100);
->>>>>>> aee63a89
             sendMessage(msg_target);
+
+            msg_global_position_time msg_target_time = new msg_global_position_time(2, componentId);
+            msg_target_time.time = t * 1000;
+            msg_target_time.lat = (long) (p.position.lat * 1e7);
+            msg_target_time.lon = (long) (p.position.lon * 1e7);
+            msg_target_time.alt = (long) (p.position.alt * 1e3);
+            msg_target_time.vx = (int) (p.velocity.x * 100);
+            msg_target_time.vy = (int) (p.velocity.y * 100);
+            msg_target_time.vz = (int) (p.velocity.z * 100);
+            sendMessage(msg_target_time);
         }
     }
 }