--- conflicted
+++ resolved
@@ -21,14 +21,10 @@
         super.update(t);
         if (t - msgLastPosition > msgIntervalPosition) {
             msgLastPosition = t;
-<<<<<<< HEAD
 
-=======
-            msg_global_position_int msg_target = new msg_global_position_int(sysId, componentId);
->>>>>>> b8770ed7
             GPSPosition p = target.getGlobalPosition();
 
-            msg_global_position_int msg_target = new msg_global_position_int(2, componentId);
+            msg_global_position_int msg_target = new msg_global_position_int(sysId, componentId);
             msg_target.time_boot_ms = t * 1000;
             msg_target.lat = (long) (p.position.lat * 1e7);
             msg_target.lon = (long) (p.position.lon * 1e7);
@@ -38,7 +34,7 @@
             msg_target.vz = (int) (p.velocity.z * 100);
             sendMessage(msg_target);
 
-            msg_global_position_time msg_target_time = new msg_global_position_time(2, componentId);
+            msg_global_position_time msg_target_time = new msg_global_position_time(sysId, componentId);
             msg_target_time.time = t * 1000;
             msg_target_time.lat = (long) (p.position.lat * 1e7);
             msg_target_time.lon = (long) (p.position.lon * 1e7);
