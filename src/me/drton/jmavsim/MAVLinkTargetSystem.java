--- conflicted
+++ resolved
@@ -21,15 +21,10 @@
         super.update(t);
         if (t - msgLastPosition > msgIntervalPosition) {
             msgLastPosition = t;
-<<<<<<< HEAD
 
-            GlobalPositionVelocity p = target.getGlobalPosition();
+            GPSPosition p = target.getGlobalPosition();
 
             msg_global_position_int msg_target = new msg_global_position_int(2, componentId);
-=======
-            msg_global_position_int msg_target = new msg_global_position_int(2, componentId);
-            GPSPosition p = target.getGlobalPosition();
->>>>>>> 698a1fcb
             msg_target.time_boot_ms = t * 1000;
             msg_target.lat = (long) (p.position.lat * 1e7);
             msg_target.lon = (long) (p.position.lon * 1e7);
