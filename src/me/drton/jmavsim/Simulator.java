package me.drton.jmavsim;

import me.drton.jmavlib.geo.LatLonAlt;
import me.drton.jmavlib.mavlink.MAVLinkSchema;
import me.drton.jmavsim.vehicle.AbstractMulticopter;
import me.drton.jmavsim.vehicle.Quadcopter;
import org.xml.sax.SAXException;

import javax.vecmath.Matrix3d;
import javax.vecmath.Vector3d;
import javax.xml.parsers.ParserConfigurationException;
import java.io.IOException;
import java.lang.reflect.Array;
import java.util.Arrays;

/**
 * User: ton Date: 26.11.13 Time: 12:33
 */
public class Simulator {

    public static boolean USE_SERIAL_PORT = false;
    public static boolean COMMUNICATE_WITH_QGC = true;
    public static final int DEFAULT_AUTOPILOT_PORT = 14550;
    public static final int DEFAULT_QGC_PORT = 14555;
    public static final String DEFAULT_SERIAL_PATH = "/dev/tty.usbmodem1";
    public static final int DEFAULT_SERIAL_BAUD_RATE = 230400;
    public static final String LOCAL_HOST = "127.0.0.1";

    private static String autopilotIpAddress = LOCAL_HOST;
    private static int autopilotPort = DEFAULT_AUTOPILOT_PORT;
    private static int qgcPort = DEFAULT_QGC_PORT;
    private static String serialPath = DEFAULT_SERIAL_PATH;
    private static int serialBaudRate = DEFAULT_SERIAL_BAUD_RATE;

    private World world;
    private int sleepInterval = 4;  // Main loop interval, in ms
    private int simDelayMax = 500;  // Max delay between simulated and real time to skip samples in simulator, in ms

    public Simulator() throws IOException, InterruptedException, ParserConfigurationException, SAXException {
        // Create world
        world = new World();
        // Set global reference point
        world.setGlobalReference(new LatLonAlt(55.753395, 37.625427, 0.0));

        MAVLinkSchema schema = new MAVLinkSchema("mavlink/message_definitions/common.xml");

        // Create MAVLink connections
        MAVLinkConnection connHIL = new MAVLinkConnection(world);
        world.addObject(connHIL);
        MAVLinkConnection connCommon = new MAVLinkConnection(world);
        // Don't spam ground station with HIL messages
        connCommon.addSkipMessage(schema.getMessageDefinition("HIL_CONTROLS").id);
        connCommon.addSkipMessage(schema.getMessageDefinition("HIL_SENSOR").id);
        connCommon.addSkipMessage(schema.getMessageDefinition("HIL_GPS").id);
        world.addObject(connCommon);

        // Create ports
        MAVLinkPort autopilotMavLinkPort;
        if (USE_SERIAL_PORT) {
            //Serial port: connection to autopilot over serial.
            SerialMAVLinkPort port = new SerialMAVLinkPort(schema);
            port.setup(serialPath, serialBaudRate, 8, 1, 0);
            autopilotMavLinkPort = port;
        } else {
            UDPMavLinkPort port = new UDPMavLinkPort(schema);
            port.setup(0, autopilotIpAddress, autopilotPort); // default source port 0 for autopilot, which is a client of JMAVSim
            autopilotMavLinkPort = port;
        }

        // allow HIL and GCS to talk to this port
        connHIL.addNode(autopilotMavLinkPort);
        connCommon.addNode(autopilotMavLinkPort);
        // UDP port: connection to ground station
        UDPMavLinkPort udpGCMavLinkPort = new UDPMavLinkPort(schema);
        if (COMMUNICATE_WITH_QGC) {
            udpGCMavLinkPort.setup(qgcPort, LOCAL_HOST, autopilotPort);
            connCommon.addNode(udpGCMavLinkPort);
        }

        // Create environment
        SimpleEnvironment simpleEnvironment = new SimpleEnvironment(world);
        Vector3d magField = new Vector3d(0.2f, 0.0f, 0.5f);
        Matrix3d magDecl = new Matrix3d();
        magDecl.rotZ(11.0 / 180.0 * Math.PI);
        magDecl.transform(magField);
        simpleEnvironment.setMagField(magField);
        //simpleEnvironment.setWind(new Vector3d(0.0, 5.0, 0.0));
        simpleEnvironment.setGroundLevel(0.0f);
        world.addObject(simpleEnvironment);

        // Create vehicle with sensors
        Vector3d gc = new Vector3d(0.0, 0.0, 0.0);  // gravity center
        AbstractMulticopter vehicle = new Quadcopter(world, "models/3dr_arducopter_quad_x.obj", "x", 0.33 / 2, 4.0,
                0.05, 0.005, gc);
        vehicle.setMass(0.8);
        Matrix3d I = new Matrix3d();
        // Moments of inertia
        I.m00 = 0.005;  // X
        I.m11 = 0.005;  // Y
        I.m22 = 0.009;  // Z
        vehicle.setMomentOfInertia(I);
        SimpleSensors sensors = new SimpleSensors();
        sensors.setGPSDelay(200);
        sensors.setGPSStartTime(System.currentTimeMillis() + 20000);
        vehicle.setSensors(sensors);
        vehicle.setDragMove(0.02);
        //v.setDragRotate(0.1);

        // Create MAVLink HIL system
        // SysId should be the same as autopilot, ComponentId should be different!
        MAVLinkHILSystem hilSystem = new MAVLinkHILSystem(schema, 1, 51, vehicle);
        connHIL.addNode(hilSystem);
        world.addObject(vehicle);

        // Create 3D visualizer
        Visualizer3D visualizer = new Visualizer3D(world);

        // Put camera on vehicle (FPV)
        visualizer.setViewerPositionObject(vehicle);
        visualizer.setViewerPositionOffset(new Vector3d(-0.6f, 0.0f, -0.3f));   // Offset from vehicle center

        // Put camera on vehicle with gimbal
        /*
        CameraGimbal2D gimbal = new CameraGimbal2D(world);
        gimbal.setBaseObject(vehicle);
        gimbal.setPitchChannel(4);  // Control gimbal from autopilot
        gimbal.setPitchScale(1.57); // +/- 90deg
        world.addObject(gimbal);
        visualizer.setViewerPositionObject(gimbal);
        */

        // Put camera on static point and point to vehicle
        /*
        visualizer.setViewerPosition(new Vector3d(-5.0, 0.0, -1.7));
        visualizer.setViewerTargetObject(vehicle);
        */

        // Open ports
        //serialMAVLinkPort.setDebug(true);
        autopilotMavLinkPort.open();
        //udpMavLinkPort.setDebug(true);
<<<<<<< HEAD
        udpMavLinkPort.open(new InetSocketAddress("127.0.0.1", 14555), new InetSocketAddress("127.0.0.1", 14550));
=======
        if (COMMUNICATE_WITH_QGC) {
            udpGCMavLinkPort.open();
        }
>>>>>>> bc022d54

        // Run
        try {
            run();
        } catch (InterruptedException e) {
            System.out.println("Exit");
        }

        // Close ports
        autopilotMavLinkPort.close();
        udpGCMavLinkPort.close();
    }

    public void run() throws IOException, InterruptedException {
        long t = System.currentTimeMillis();
        while (true) {
            world.update(t);
            long now = System.currentTimeMillis();
            long nextRun = t + sleepInterval;
            long timeLeft = nextRun - now;
            if (timeLeft < -simDelayMax) {
                System.out.printf("Skipped %s ms\n", -timeLeft);
                nextRun = now;
            } else if (timeLeft > 0) {
                Thread.sleep(timeLeft);
            }
            t = nextRun;
        }
    }

    public static void main(String[] args)
            throws InterruptedException, IOException, ParserConfigurationException, SAXException {

        String udpString = "-udp <autopilot ip address>:<autopilot port>";
        String qgcString = " -qgc <qgc port>";
        String serialString = "-serial <path> <baudRate>";
        String usageString = "java -cp lib/*:out/production/jmavsim.jar me.drton.jmavsim.Simulator " +
                "[" + udpString + " | " + serialString + "] "+ qgcString;
        // default is to use UDP.
        if (args.length == 0) {
            USE_SERIAL_PORT = false;
        }
        if (args.length > 7) {
            System.err.println("Incorrect number of arguments. \n Usage: " + usageString);
            return;
        }

        int i = 0;
        while (i < args.length) {
            String arg = args[i++];
            if (arg.equalsIgnoreCase("--help")) {
                System.out.println("Usage: " + usageString);
                System.out.println("\n Note: if <qgc <port> is set to -1, JMavSim won't generate Mavlink messages for GroundControl.");
                return;
            }
            if (arg.equalsIgnoreCase("-udp")) {
                USE_SERIAL_PORT = false;
                if (args.length == 1) {
                    // only arg is -udp, so use default values.
                    break;
                }
                if (i < args.length) {
                    String nextArg = args[i++];
                    if (nextArg.startsWith("-")) {
                        // only turning on udp, but want to use default ports
                        i--;
                        continue;
                    }
                    try {
                        // try to parse passed-in ports.
                        String[] list = nextArg.split(":");
                        if (list.length != 2) {
                            System.err.println("Expected: " + udpString + ", got: " + Arrays.toString(list));
                            return;
                        }
                        autopilotIpAddress = list[0];
                        autopilotPort = Integer.parseInt(list[1]);
                    } catch (NumberFormatException e) {
                        System.err.println("Expected: " + usageString + ", got: " + e.toString());
                        return;
                    }
                } else {
                    System.err.println("-udp needs an argument: " + udpString);
                    return;
                }
            } else if (arg.equals("-serial")) {
                USE_SERIAL_PORT = true;
                if (args.length == 1) {
                    // only arg is -serial, so use default values
                    break;
                }
                if ( (i+2) <= args.length) {
                    try {
                        serialPath = args[i++];
                        serialBaudRate = Integer.parseInt(args[i++]);
                    } catch (NumberFormatException e) {
                        System.err.println("Expected: " + usageString + ", got: " + e.toString());
                        return;
                    }
                } else {
                    System.err.println("-serial needs two arguments. Expected: " + serialString + ", got: " + Arrays.toString(args));
                    return;
                }
            } else if (arg.equals("-qgc")) {
                if (i < args.length) {
                    try {
                        qgcPort = Integer.parseInt(args[i++]);
                        if (qgcPort < 0) {
                            COMMUNICATE_WITH_QGC = false;
                        } else {
                            COMMUNICATE_WITH_QGC = true;
                        }
                        if (args.length == 1) {
                            // only arg is -qgc, so use default values
                            break;
                        }
                    } catch (NumberFormatException e) {
                        System.err.println("Expected: " + usageString + ", got: " + e.toString());
                        return;
                    }
                } else {
                    System.err.println("-qgc needs an argument: " + qgcString);
                    return;
                }
            } else {
                System.err.println("Unknown flag: " + arg + ", usage: " + usageString);
                return;
            }
         }

        if (i != args.length) {
            System.err.println("Usage: " + usageString);
            return;
        } else { System.out.println("Success!"); }

        new Simulator();
    }
}<|MERGE_RESOLUTION|>--- conflicted
+++ resolved
@@ -139,13 +139,9 @@
         //serialMAVLinkPort.setDebug(true);
         autopilotMavLinkPort.open();
         //udpMavLinkPort.setDebug(true);
-<<<<<<< HEAD
-        udpMavLinkPort.open(new InetSocketAddress("127.0.0.1", 14555), new InetSocketAddress("127.0.0.1", 14550));
-=======
         if (COMMUNICATE_WITH_QGC) {
             udpGCMavLinkPort.open();
         }
->>>>>>> bc022d54
 
         // Run
         try {
