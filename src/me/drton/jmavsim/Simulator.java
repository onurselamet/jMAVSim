--- conflicted
+++ resolved
@@ -65,16 +65,8 @@
         vehicle.setSensors(sensors);
         vehicle.setDragMove(0.02);
         //v.setDragRotate(0.1);
-<<<<<<< HEAD
-        CameraGimbal2D gimbal = new CameraGimbal2D(world);
-        gimbal.setBaseObject(vehicle);
-        gimbal.setPitchChannel(4);
-        gimbal.setPitchScale(1.9);
-        world.addObject(gimbal);
-=======
 
         // Create MAVLink HIL system
->>>>>>> aee63a89
         // SysId should be the same as autopilot, ComponentId should be different!
         connHIL.addNode(new MAVLinkHILSystem(1, 51, vehicle));
         world.addObject(vehicle);
@@ -88,15 +80,11 @@
 
         // Create visualizer
         visualizer = new Visualizer(world);
-<<<<<<< HEAD
-        visualizer.setViewerTarget(target);
-        visualizer.setViewerPosition(gimbal);
-        visualizer.setAutoRotate(false);
-=======
         // Put camera on vehicle (FPV)
+        /*
         visualizer.setViewerPositionObject(vehicle);   // Without gimbal
+         */
         // Put camera on vehicle with gimbal
-        /*
         // Create camera gimbal
         CameraGimbal2D gimbal = new CameraGimbal2D(world);
         gimbal.setBaseObject(vehicle);
@@ -104,7 +92,6 @@
         gimbal.setPitchScale(1.57); // +/- 90deg
         world.addObject(gimbal);
         visualizer.setViewerPositionObject(gimbal);      // With gimbal
-        */
         // Put camera on static point and point to vehicle
         /*
         visualizer.setViewerPosition(new Vector3d(-5.0, 0.0, -1.7));
@@ -112,7 +99,6 @@
         visualizer.setAutoRotate(true);
         */
 
->>>>>>> aee63a89
         // Open ports
         serialMAVLinkPort.open("/dev/tty.usbmodem1", 230400, 8, 1, 0);
         serialMAVLinkPort.sendRaw("\nsh /etc/init.d/rc.usb\n".getBytes());
